// swift-tools-version: 5.8

import Foundation
import PackageDescription

let strictConcurrencySettings: [SwiftSetting] = [
  .enableUpcomingFeature("StrictConcurrency"),
  .enableUpcomingFeature("RegionBasedIsolation"),
  .enableUpcomingFeature("InferSendableFromCaptures"),
]

let package = Package(
  name: "SourceKitLSP",
  platforms: [.macOS(.v13)],
  products: [
    .executable(name: "sourcekit-lsp", targets: ["sourcekit-lsp"]),
    .library(name: "_SourceKitLSP", targets: ["SourceKitLSP"]),
    .library(name: "LSPBindings", targets: ["LanguageServerProtocol", "LanguageServerProtocolJSONRPC"]),
  ],
  dependencies: dependencies,
  targets: [
    // Formatting style:
    //  - One section for each target and its test target
    //  - Sections are sorted alphabetically
    //  - Dependencies are listed on separate lines
    //  - All array elements are sorted alphabetically

    // MARK: sourcekit-lsp

    .executableTarget(
      name: "sourcekit-lsp",
      dependencies: [
        "Diagnose",
        "LanguageServerProtocol",
        "LanguageServerProtocolJSONRPC",
        "SKCore",
        "SKSupport",
        "SourceKitLSP",
        .product(name: "ArgumentParser", package: "swift-argument-parser"),
        .product(name: "SwiftToolsSupport-auto", package: "swift-tools-support-core"),
      ],
      exclude: ["CMakeLists.txt"],
      swiftSettings: strictConcurrencySettings,
      linkerSettings: sourcekitLSPLinkSettings
    ),

    // MARK: BuildServerProtocol
    // Connection between build server and language server to provide build and index info

    .target(
      name: "BuildServerProtocol",
      dependencies: [
        "LanguageServerProtocol"
      ],
      exclude: ["CMakeLists.txt"],
      swiftSettings: strictConcurrencySettings
    ),

    // MARK: CAtomics
    .target(
      name: "CAtomics",
      dependencies: []
    ),

    // MARK: CSKTestSupport
    .target(
      name: "CSKTestSupport",
      dependencies: []
    ),

    // MARK: Csourcekitd
    // C modules wrapper for sourcekitd.
    .target(
      name: "Csourcekitd",
      dependencies: [],
      exclude: ["CMakeLists.txt"]
    ),

    // MARK: Diagnose

    .target(
      name: "Diagnose",
      dependencies: [
        "InProcessClient",
        "LSPLogging",
        "SKCore",
        "SKSupport",
        "SourceKitD",
        "SourceKitLSP",
        "SwiftExtensions",
        .product(name: "ArgumentParser", package: "swift-argument-parser"),
        .product(name: "SwiftIDEUtils", package: "swift-syntax"),
        .product(name: "SwiftSyntax", package: "swift-syntax"),
        .product(name: "SwiftParser", package: "swift-syntax"),
        .product(name: "SwiftToolsSupport-auto", package: "swift-tools-support-core"),
      ],
      exclude: ["CMakeLists.txt"],
      swiftSettings: strictConcurrencySettings
    ),

    .testTarget(
      name: "DiagnoseTests",
      dependencies: [
        "Diagnose",
        "LSPLogging",
        "LSPTestSupport",
        "SourceKitD",
        "SKCore",
        "SKTestSupport",
        .product(name: "SwiftToolsSupport-auto", package: "swift-tools-support-core"),
      ],
      swiftSettings: strictConcurrencySettings
    ),

    // MARK: InProcessClient

    .target(
      name: "InProcessClient",
      dependencies: [
        "LanguageServerProtocol",
        "LSPLogging",
        "SKCore",
        "SourceKitLSP",
      ],
      exclude: ["CMakeLists.txt"],
      swiftSettings: strictConcurrencySettings
    ),

    // MARK: LanguageServerProtocol
    // The core LSP types, suitable for any LSP implementation.
    .target(
      name: "LanguageServerProtocol",
      dependencies: [],
      exclude: ["CMakeLists.txt"],
      swiftSettings: strictConcurrencySettings
    ),

    .testTarget(
      name: "LanguageServerProtocolTests",
      dependencies: [
        "LanguageServerProtocol",
        "LSPTestSupport",
      ],
      swiftSettings: strictConcurrencySettings
    ),

    // MARK: LanguageServerProtocolJSONRPC
    // LSP connection using jsonrpc over pipes.

    .target(
      name: "LanguageServerProtocolJSONRPC",
      dependencies: [
        "LanguageServerProtocol",
        "LSPLogging",
      ],
      exclude: ["CMakeLists.txt"],
      swiftSettings: strictConcurrencySettings
    ),

    .testTarget(
      name: "LanguageServerProtocolJSONRPCTests",
      dependencies: [
        "LanguageServerProtocolJSONRPC",
        "LSPTestSupport",
      ],
      swiftSettings: strictConcurrencySettings
    ),

    // MARK: LSPLogging
    // Logging support used in LSP modules.

    .target(
      name: "LSPLogging",
      dependencies: [
        "SwiftExtensions",
        .product(name: "Crypto", package: "swift-crypto"),
      ],
      exclude: ["CMakeLists.txt"],
      swiftSettings: lspLoggingSwiftSettings + strictConcurrencySettings
    ),

    .testTarget(
      name: "LSPLoggingTests",
      dependencies: [
        "LSPLogging",
        "SKTestSupport",
      ],
      swiftSettings: strictConcurrencySettings
    ),

    // MARK: LSPTestSupport

    .target(
      name: "LSPTestSupport",
      dependencies: [
        "InProcessClient",
        "LanguageServerProtocol",
        "LanguageServerProtocolJSONRPC",
        "SKSupport",
        "SwiftExtensions",
      ],
      swiftSettings: strictConcurrencySettings
    ),

    // MARK: SemanticIndex

    .target(
      name: "SemanticIndex",
      dependencies: [
        "LanguageServerProtocol",
        "LSPLogging",
        "SKCore",
        "SwiftExtensions",
        .product(name: "IndexStoreDB", package: "indexstore-db"),
      ],
      exclude: ["CMakeLists.txt"],
      swiftSettings: strictConcurrencySettings
    ),

    .testTarget(
      name: "SemanticIndexTests",
      dependencies: [
        "LSPLogging",
        "SemanticIndex",
        "SKTestSupport",
      ],
      swiftSettings: strictConcurrencySettings
    ),

    // MARK: SKCore
    // Data structures and algorithms useful across the project, but not necessarily
    // suitable for use in other packages.

    .target(
      name: "SKCore",
      dependencies: [
        "BuildServerProtocol",
        "LanguageServerProtocol",
        "LanguageServerProtocolJSONRPC",
        "LSPLogging",
        "SKSupport",
        "SourceKitD",
        "SwiftExtensions",
        .product(name: "SwiftPMDataModel-auto", package: "swift-package-manager"),
        .product(name: "SwiftToolsSupport-auto", package: "swift-tools-support-core"),
      ],
      exclude: ["CMakeLists.txt"],
      swiftSettings: strictConcurrencySettings
    ),

    .testTarget(
      name: "SKCoreTests",
      dependencies: [
        "SKCore",
        "SKTestSupport",
      ],
      swiftSettings: strictConcurrencySettings
    ),

    // MARK: SKSupport
    // Data structures, algorithms and platform-abstraction code that might be generally useful to any Swift package.
    // Similar in spirit to SwiftPM's Basic module.

    .target(
      name: "SKSupport",
      dependencies: [
        "CAtomics",
        "LanguageServerProtocol",
        "LSPLogging",
        "SwiftExtensions",
        .product(name: "SwiftToolsSupport-auto", package: "swift-tools-support-core"),
      ],
      exclude: ["CMakeLists.txt"],
      swiftSettings: strictConcurrencySettings
    ),

    .testTarget(
      name: "SKSupportTests",
      dependencies: [
        "LSPTestSupport",
        "SKSupport",
        "SKTestSupport",
        "SwiftExtensions",
      ],
      swiftSettings: strictConcurrencySettings
    ),

    // MARK: SKSwiftPMWorkspace

    .target(
      name: "SKSwiftPMWorkspace",
      dependencies: [
        "BuildServerProtocol",
        "LanguageServerProtocol",
        "LSPLogging",
        "SKCore",
        "SwiftExtensions",
        .product(name: "SwiftPM-auto", package: "swift-package-manager"),
        .product(name: "SwiftToolsSupport-auto", package: "swift-tools-support-core"),
      ],
      exclude: ["CMakeLists.txt"],
      swiftSettings: strictConcurrencySettings
    ),

    .testTarget(
      name: "SKSwiftPMWorkspaceTests",
      dependencies: [
        "LSPTestSupport",
        "LanguageServerProtocol",
        "SKCore",
        "SKSwiftPMWorkspace",
        "SKTestSupport",
        "SourceKitLSP",
        .product(name: "SwiftPM-auto", package: "swift-package-manager"),
        .product(name: "SwiftToolsSupport-auto", package: "swift-tools-support-core"),
      ],
      swiftSettings: strictConcurrencySettings
    ),

    // MARK: SKTestSupport

    .target(
      name: "SKTestSupport",
      dependencies: [
        "CSKTestSupport",
        "InProcessClient",
        "LanguageServerProtocol",
        "LSPTestSupport",
        "LSPLogging",
        "SKCore",
        "SourceKitLSP",
        "SwiftExtensions",
        .product(name: "ISDBTestSupport", package: "indexstore-db"),
        .product(name: "SwiftToolsSupport-auto", package: "swift-tools-support-core"),
      ],
      resources: [.copy("INPUTS")],
      swiftSettings: strictConcurrencySettings
    ),

    // MARK: SourceKitD
    // Swift bindings for sourcekitd.

    .target(
      name: "SourceKitD",
      dependencies: [
        "Csourcekitd",
        "LSPLogging",
        "SwiftExtensions",
        .product(name: "SwiftToolsSupport-auto", package: "swift-tools-support-core"),
      ],
      exclude: ["CMakeLists.txt", "sourcekitd_uids.swift.gyb"],
      swiftSettings: strictConcurrencySettings
    ),

    .testTarget(
      name: "SourceKitDTests",
      dependencies: [
        "SourceKitD",
        "SKCore",
        "SKTestSupport",
        "SwiftExtensions",
      ],
      swiftSettings: strictConcurrencySettings
    ),

    // MARK: SourceKitLSP

    .target(
      name: "SourceKitLSP",
      dependencies: [
        "BuildServerProtocol",
        "LanguageServerProtocol",
        "LanguageServerProtocolJSONRPC",
        "LSPLogging",
        "SemanticIndex",
        "SKCore",
        "SKSupport",
        "SKSwiftPMWorkspace",
        "SourceKitD",
        "SwiftExtensions",
        .product(name: "IndexStoreDB", package: "indexstore-db"),
        .product(name: "SwiftBasicFormat", package: "swift-syntax"),
        .product(name: "SwiftDiagnostics", package: "swift-syntax"),
        .product(name: "SwiftIDEUtils", package: "swift-syntax"),
        .product(name: "SwiftParser", package: "swift-syntax"),
        .product(name: "SwiftParserDiagnostics", package: "swift-syntax"),
        .product(name: "SwiftRefactor", package: "swift-syntax"),
        .product(name: "SwiftSyntax", package: "swift-syntax"),
        .product(name: "SwiftToolsSupport-auto", package: "swift-tools-support-core"),
        .product(name: "SwiftPM-auto", package: "swift-package-manager"),
      ],
      exclude: ["CMakeLists.txt"],
      swiftSettings: strictConcurrencySettings
    ),

    .testTarget(
      name: "SourceKitLSPTests",
      dependencies: [
        "BuildServerProtocol",
        "LSPLogging",
        "LSPTestSupport",
        "LanguageServerProtocol",
        "SemanticIndex",
        "SKCore",
        "SKSupport",
        "SKTestSupport",
        "SourceKitD",
        "SourceKitLSP",
        .product(name: "IndexStoreDB", package: "indexstore-db"),
        .product(name: "ISDBTestSupport", package: "indexstore-db"),
        .product(name: "SwiftParser", package: "swift-syntax"),
        .product(name: "SwiftSyntax", package: "swift-syntax"),
        .product(name: "SwiftToolsSupport-auto", package: "swift-tools-support-core"),
        // Depend on `SwiftCompilerPlugin` and `SwiftSyntaxMacros` so the modules are built before running tests and can
        // be used by test cases that test macros (see `SwiftPMTestProject.macroPackageManifest`).
        .product(name: "SwiftCompilerPlugin", package: "swift-syntax"),
        .product(name: "SwiftSyntaxMacros", package: "swift-syntax"),
      ],
      swiftSettings: strictConcurrencySettings
    ),

    // MARK: SwiftExtensions

    .target(
      name: "SwiftExtensions",
      exclude: ["CMakeLists.txt"],
      swiftSettings: strictConcurrencySettings
    ),
  ]
)

// MARK: - Parse build arguments

func hasEnvironmentVariable(_ name: String) -> Bool {
  return ProcessInfo.processInfo.environment[name] != nil
}

/// Use the `NonDarwinLogger` even if `os_log` can be imported.
///
/// This is useful when running tests using `swift test` because xctest will not display the output from `os_log` on the
/// command line.
var forceNonDarwinLogger: Bool { hasEnvironmentVariable("SOURCEKITLSP_FORCE_NON_DARWIN_LOGGER") }

// When building the toolchain on the CI, don't add the CI's runpath for the
// final build before installing.
var installAction: Bool { hasEnvironmentVariable("SOURCEKIT_LSP_CI_INSTALL") }

/// Assume that all the package dependencies are checked out next to sourcekit-lsp and use that instead of fetching a
/// remote dependency.
var useLocalDependencies: Bool { hasEnvironmentVariable("SWIFTCI_USE_LOCAL_DEPS") }

// MARK: - Dependencies

// When building with the swift build-script, use local dependencies whose contents are controlled
// by the external environment. This allows sourcekit-lsp to take advantage of the automation used
// for building the swift toolchain, such as `update-checkout`, or cross-repo PR tests.

var dependencies: [Package.Dependency] {
  if useLocalDependencies {
    return [
      .package(path: "../indexstore-db"),
      .package(name: "swift-package-manager", path: "../swiftpm"),
      .package(path: "../swift-tools-support-core"),
      .package(path: "../swift-argument-parser"),
      .package(path: "../swift-syntax"),
      .package(path: "../swift-crypto"),
    ]
  } else {
    let relatedDependenciesBranch = "main"

    return [
      .package(url: "https://github.com/swiftlang/indexstore-db.git", branch: relatedDependenciesBranch),
      .package(url: "https://github.com/swiftlang/swift-package-manager.git", branch: relatedDependenciesBranch),
      .package(url: "https://github.com/apple/swift-tools-support-core.git", branch: relatedDependenciesBranch),
<<<<<<< HEAD
      .package(url: "https://github.com/apple/swift-argument-parser.git", from: "1.4.0"),
      .package(url: "https://github.com/apple/swift-syntax.git", branch: relatedDependenciesBranch),
=======
      .package(url: "https://github.com/apple/swift-argument-parser.git", from: "1.2.2"),
      .package(url: "https://github.com/swiftlang/swift-syntax.git", branch: relatedDependenciesBranch),
>>>>>>> cba6ca2e
      .package(url: "https://github.com/apple/swift-crypto.git", from: "3.0.0"),
      // Not a build dependency. Used so the "Format Source Code" command plugin can be used to format sourcekit-lsp
      .package(url: "https://github.com/swiftlang/swift-format.git", branch: relatedDependenciesBranch),
    ]
  }
}

// MARK: - Compute custom build settings

var sourcekitLSPLinkSettings: [LinkerSetting] {
  if installAction {
    return [.unsafeFlags(["-no-toolchain-stdlib-rpath"], .when(platforms: [.linux, .android]))]
  } else {
    return []
  }
}

var lspLoggingSwiftSettings: [SwiftSetting] {
  if forceNonDarwinLogger {
    return [.define("SOURCEKITLSP_FORCE_NON_DARWIN_LOGGER")]
  } else {
    return []
  }
}<|MERGE_RESOLUTION|>--- conflicted
+++ resolved
@@ -472,13 +472,8 @@
       .package(url: "https://github.com/swiftlang/indexstore-db.git", branch: relatedDependenciesBranch),
       .package(url: "https://github.com/swiftlang/swift-package-manager.git", branch: relatedDependenciesBranch),
       .package(url: "https://github.com/apple/swift-tools-support-core.git", branch: relatedDependenciesBranch),
-<<<<<<< HEAD
       .package(url: "https://github.com/apple/swift-argument-parser.git", from: "1.4.0"),
-      .package(url: "https://github.com/apple/swift-syntax.git", branch: relatedDependenciesBranch),
-=======
-      .package(url: "https://github.com/apple/swift-argument-parser.git", from: "1.2.2"),
       .package(url: "https://github.com/swiftlang/swift-syntax.git", branch: relatedDependenciesBranch),
->>>>>>> cba6ca2e
       .package(url: "https://github.com/apple/swift-crypto.git", from: "3.0.0"),
       // Not a build dependency. Used so the "Format Source Code" command plugin can be used to format sourcekit-lsp
       .package(url: "https://github.com/swiftlang/swift-format.git", branch: relatedDependenciesBranch),
